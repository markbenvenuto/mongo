// matcher.cpp

/* Matcher is our boolean expression evaluator for "where" clauses */

/**
*    Copyright (C) 2008 10gen Inc.
*
*    This program is free software: you can redistribute it and/or  modify
*    it under the terms of the GNU Affero General Public License, version 3,
*    as published by the Free Software Foundation.
*
*    This program is distributed in the hope that it will be useful,
*    but WITHOUT ANY WARRANTY; without even the implied warranty of
*    MERCHANTABILITY or FITNESS FOR A PARTICULAR PURPOSE.  See the
*    GNU Affero General Public License for more details.
*
*    You should have received a copy of the GNU Affero General Public License
*    along with this program.  If not, see <http://www.gnu.org/licenses/>.
*/

#include "pch.h"
#include "matcher.h"
#include "../util/goodies.h"
#include "../util/unittest.h"
#include "diskloc.h"
#include "../scripting/engine.h"
#include "db.h"
#include "queryutil.h"
#include "client.h"

#include "pdfile.h"

namespace {
    inline pcrecpp::RE_Options flags2options(const char* flags) {
        pcrecpp::RE_Options options;
        options.set_utf8(true);
        while ( flags && *flags ) {
            if ( *flags == 'i' )
                options.set_caseless(true);
            else if ( *flags == 'm' )
                options.set_multiline(true);
            else if ( *flags == 'x' )
                options.set_extended(true);
            else if ( *flags == 's' )
                options.set_dotall(true);
            flags++;
        }
        return options;
    }
}

//#define DEBUGMATCHER(x) cout << x << endl;
#define DEBUGMATCHER(x)

namespace mongo {

    extern BSONObj staticNull;

    class Where {
    public:
        Where() {
            jsScope = 0;
            func = 0;
        }
        ~Where() {

            if ( scope.get() ){
                try {
                    scope->execSetup( "_mongo.readOnly = false;" , "make not read only" );
                }
                catch( DBException& e ){
                    warning() << "javascript scope cleanup interrupted" << causedBy( e ) << endl;
                }
            }

            if ( jsScope ) {
                delete jsScope;
                jsScope = 0;
            }
            func = 0;
        }

        auto_ptr<Scope> scope;
        ScriptingFunction func;
        BSONObj *jsScope;

        void setFunc(const char *code) {
            massert( 10341 ,  "scope has to be created first!" , scope.get() );
            func = scope->createFunction( code );
        }

    };

    Matcher::~Matcher() {
        delete _where;
        _where = 0;
    }

    ElementMatcher::ElementMatcher( BSONElement e , int op, bool isNot )
        : _toMatch( e ) , _compareOp( op ), _isNot( isNot ), _subMatcherOnPrimitives(false) {
        if ( op == BSONObj::opMOD ) {
            BSONObj o = e.embeddedObject();
            _mod = o["0"].numberInt();
            _modm = o["1"].numberInt();

            uassert( 10073 ,  "mod can't be 0" , _mod );
        }
        else if ( op == BSONObj::opTYPE ) {
            _type = (BSONType)(e.numberInt());
        }
        else if ( op == BSONObj::opELEM_MATCH ) {
            BSONElement m = e;
            uassert( 12517 , "$elemMatch needs an Object" , m.type() == Object );
            BSONObj x = m.embeddedObject();
            if ( x.firstElement().getGtLtOp() == 0 ) {
                _subMatcher.reset( new Matcher( x ) );
                _subMatcherOnPrimitives = false;
            }
            else {
                // meant to act on primitives
                _subMatcher.reset( new Matcher( BSON( "" << x ) ) );
                _subMatcherOnPrimitives = true;
            }
        }
    }

    ElementMatcher::ElementMatcher( BSONElement e , int op , const BSONObj& array, bool isNot )
        : _toMatch( e ) , _compareOp( op ), _isNot( isNot ), _subMatcherOnPrimitives(false) {

        _myset.reset( new set<BSONElement,element_lt>() );

        BSONObjIterator i( array );
        while ( i.more() ) {
            BSONElement ie = i.next();
            if ( op == BSONObj::opALL && ie.type() == Object && ie.embeddedObject().firstElement().getGtLtOp() == BSONObj::opELEM_MATCH ) {
                shared_ptr<Matcher> s;
                s.reset( new Matcher( ie.embeddedObject().firstElement().embeddedObjectUserCheck() ) );
                _allMatchers.push_back( s );
            }
            else if ( ie.type() == RegEx ) {
                if ( !_myregex.get() ) {
                    _myregex.reset( new vector< RegexMatcher >() );
                }
                _myregex->push_back( RegexMatcher() );
                RegexMatcher &rm = _myregex->back();
                rm._re.reset( new pcrecpp::RE( ie.regex(), flags2options( ie.regexFlags() ) ) );
                rm._fieldName = 0; // no need for field name
                rm._regex = ie.regex();
                rm._flags = ie.regexFlags();
                rm._isNot = false;
                bool purePrefix;
                string prefix = simpleRegex(rm._regex, rm._flags, &purePrefix);
                if (purePrefix)
                    rm._prefix = prefix;
            }
            else {
                uassert( 15882, "$elemMatch not allowed within $in",
                         ie.type() != Object ||
                         ie.embeddedObject().firstElement().getGtLtOp() != BSONObj::opELEM_MATCH );
                _myset->insert(ie);
            }
        }

        if ( _allMatchers.size() ) {
            uassert( 13020 , "with $all, can't mix $elemMatch and others" , _myset->size() == 0 && !_myregex.get());
        }

    }

    int ElementMatcher::inverseOfNegativeCompareOp() const {
        verify( 15892, negativeCompareOp() );
        return _compareOp == BSONObj::NE ? BSONObj::Equality : BSONObj::opIN;
    }

    bool ElementMatcher::negativeCompareOpContainsNull() const {
        verify( 15893, negativeCompareOp() );
        return (_compareOp == BSONObj::NE && _toMatch.type() != jstNULL) ||
        (_compareOp == BSONObj::NIN && _myset->count( staticNull.firstElement()) == 0 );
    }

    void Matcher::addRegex(const char *fieldName, const char *regex, const char *flags, bool isNot) {

        RegexMatcher rm;
        rm._re.reset( new pcrecpp::RE(regex, flags2options(flags)) );
        rm._fieldName = fieldName;
        rm._regex = regex;
        rm._flags = flags;
        rm._isNot = isNot;
        _regexs.push_back(rm);

        if (!isNot) { //TODO something smarter
            bool purePrefix;
            string prefix = simpleRegex(regex, flags, &purePrefix);
            if (purePrefix)
                rm._prefix = prefix;
        }
    }

    bool Matcher::addOp( const BSONElement &e, const BSONElement &fe, bool isNot, const char *& regex, const char *&flags ) {
        const char *fn = fe.fieldName();
        int op = fe.getGtLtOp( -1 );
        if ( op == -1 ) {
            if ( !isNot && fn[1] == 'r' && fn[2] == 'e' && fn[3] == 'f' && fn[4] == 0 ) {
                return false; // { $ref : xxx } - treat as normal object
            }
            uassert( 10068 ,  (string)"invalid operator: " + fn , op != -1 );
        }

        switch ( op ) {
        case BSONObj::GT:
        case BSONObj::GTE:
        case BSONObj::LT:
        case BSONObj::LTE: {
            shared_ptr< BSONObjBuilder > b( new BSONObjBuilder() );
            _builders.push_back( b );
            b->appendAs(fe, e.fieldName());
            addBasic(b->done().firstElement(), op, isNot);
            break;
        }
        case BSONObj::NE: {
            _haveNeg = true;
            shared_ptr< BSONObjBuilder > b( new BSONObjBuilder() );
            _builders.push_back( b );
            b->appendAs(fe, e.fieldName());
            addBasic(b->done().firstElement(), BSONObj::NE, isNot);
            break;
        }
        case BSONObj::opALL:
            _all = true;
        case BSONObj::opIN: {
            uassert( 13276 , "$in needs an array" , fe.isABSONObj() );
            _basics.push_back( ElementMatcher( e , op , fe.embeddedObject(), isNot ) );
            BSONObjIterator i( fe.embeddedObject() );
            while( i.more() ) {
                if ( i.next().type() == Array ) {
                    _hasArray = true;
                }
            }
            break;
        }
        case BSONObj::NIN:
            uassert( 13277 , "$nin needs an array" , fe.isABSONObj() );
            _haveNeg = true;
            _basics.push_back( ElementMatcher( e , op , fe.embeddedObject(), isNot ) );
            break;
        case BSONObj::opMOD:
        case BSONObj::opTYPE:
        case BSONObj::opELEM_MATCH: {
            shared_ptr< BSONObjBuilder > b( new BSONObjBuilder() );
            _builders.push_back( b );
            b->appendAs(fe, e.fieldName());
            // these are types where ElementMatcher has all the info
            _basics.push_back( ElementMatcher( b->done().firstElement() , op, isNot ) );
            break;
        }
        case BSONObj::opSIZE: {
            shared_ptr< BSONObjBuilder > b( new BSONObjBuilder() );
            _builders.push_back( b );
            b->appendAs(fe, e.fieldName());
            addBasic(b->done().firstElement(), BSONObj::opSIZE, isNot);
            _haveSize = true;
            break;
        }
        case BSONObj::opEXISTS: {
            shared_ptr< BSONObjBuilder > b( new BSONObjBuilder() );
            _builders.push_back( b );
            b->appendAs(fe, e.fieldName());
            addBasic(b->done().firstElement(), BSONObj::opEXISTS, isNot);
            break;
        }
        case BSONObj::opREGEX: {
            uassert( 13032, "can't use $not with $regex, use BSON regex type instead", !isNot );
            if ( fe.type() == RegEx ) {
                regex = fe.regex();
                flags = fe.regexFlags();
            }
            else {
                regex = fe.valuestrsafe();
            }
            break;
        }
        case BSONObj::opOPTIONS: {
            uassert( 13029, "can't use $not with $options, use BSON regex type instead", !isNot );
            flags = fe.valuestrsafe();
            break;
        }
        case BSONObj::opNEAR:
        case BSONObj::opWITHIN:
        case BSONObj::opMAX_DISTANCE:
            break;
        default:
            uassert( 10069 ,  (string)"BUG - can't operator for: " + fn , 0 );
        }
        return true;
    }

    void Matcher::parseExtractedClause( const BSONElement &e, list< shared_ptr< Matcher > > &matchers ) {
        uassert( 13086, "$and/$or/$nor must be a nonempty array", e.type() == Array && e.embeddedObject().nFields() > 0 );
        BSONObjIterator j( e.embeddedObject() );
        while( j.more() ) {
            BSONElement f = j.next();
            uassert( 13087, "$and/$or/$nor match element must be an object", f.type() == Object );
            matchers.push_back( shared_ptr< Matcher >( new Matcher( f.embeddedObject(), true ) ) );
        }
    }

    bool Matcher::parseClause( const BSONElement &e ) {
        const char *ef = e.fieldName();

        if ( ef[ 0 ] != '$' )
            return false;
        
        // $and
        if ( ef[ 1 ] == 'a' && ef[ 2 ] == 'n' && ef[ 3 ] == 'd' ) {
            parseExtractedClause( e, _andMatchers );
            return true;
        }

        // $or
        if ( ef[ 1 ] == 'o' && ef[ 2 ] == 'r' && ef[ 3 ] == 0 ) {
            parseExtractedClause( e, _orMatchers );
            return true;
        }
        
        // $nor
        if ( ef[ 1 ] == 'n' && ef[ 2 ] == 'o' && ef[ 3 ] == 'r' && ef[ 4 ] == 0 ) {
            parseExtractedClause( e, _norMatchers );
            return true;
        }
        
        // $comment
        if ( ef[ 1 ] == 'c' && ef[ 2 ] == 'o' && ef[ 3 ] == 'm' && str::equals( ef , "$comment" ) ) {
            return true;
        }

        return false;
    }

    // $where: function()...
    NOINLINE_DECL void Matcher::parseWhere( const BSONElement &e ) { 
        uassert(15902 , "$where expression has an unexpected type", e.type() == String || e.type() == CodeWScope || e.type() == Code );
        uassert( 10066 , "$where may only appear once in query", _where == 0 );
        uassert( 10067 , "$where query, but no script engine", globalScriptEngine );
        massert( 13089 , "no current client needed for $where" , haveClient() );
        _where = new Where();
        _where->scope = globalScriptEngine->getPooledScope( cc().ns() );
        _where->scope->localConnect( cc().database()->name.c_str() );
            
        if ( e.type() == CodeWScope ) {
            _where->setFunc( e.codeWScopeCode() );
            _where->jsScope = new BSONObj( e.codeWScopeScopeData() );
        }
        else {
            const char *code = e.valuestr();
            _where->setFunc(code);
        }
            
        _where->scope->execSetup( "_mongo.readOnly = true;" , "make read only" );
    }
    
    void Matcher::parseMatchExpressionElement( const BSONElement &e, bool nested ) {
        
        uassert( 13629 , "can't have undefined in a query expression" , e.type() != Undefined );
        
        if ( parseClause( e ) ) {
            return;   
        }

        const char *fn = e.fieldName();
        if ( str::equals(fn, "$where") ) {
            parseWhere(e);
            return;
        }

        if ( e.type() == RegEx ) {
            addRegex( fn, e.regex(), e.regexFlags() );
            return;
        }
        
        // greater than / less than...
        // e.g., e == { a : { $gt : 3 } }
        //       or
        //            { a : { $in : [1,2,3] } }
        if ( e.type() == Object ) {
            // support {$regex:"a|b", $options:"imx"}
            const char* regex = NULL;
            const char* flags = "";
            
            // e.g., fe == { $gt : 3 }
            BSONObjIterator j(e.embeddedObject());
            bool isOperator = false;
            while ( j.more() ) {
                BSONElement fe = j.next();
                const char *fn = fe.fieldName();
                
                if ( fn[0] == '$' && fn[1] ) {
                    isOperator = true;
                    
                    if ( fn[1] == 'n' && fn[2] == 'o' && fn[3] == 't' && fn[4] == 0 ) {
                        _haveNeg = true;
                        switch( fe.type() ) {
                            case Object: {
                                BSONObjIterator k( fe.embeddedObject() );
                                uassert( 13030, "$not cannot be empty", k.more() );
                                while( k.more() ) {
                                    addOp( e, k.next(), true, regex, flags );
                                }
                                break;
                            }
                            case RegEx:
                                addRegex( e.fieldName(), fe.regex(), fe.regexFlags(), true );
                                break;
                            default:
                                uassert( 13031, "invalid use of $not", false );
                        }
                    }
                    else {
                        if ( !addOp( e, fe, false, regex, flags ) ) {
                            isOperator = false;
                            break;
                        }
                    }
                }
                else {
                    isOperator = false;
                    break;
                }
            }
            if (regex) {
                addRegex(e.fieldName(), regex, flags);
            }
            if ( isOperator )
                return;
        }
        
        if ( e.type() == Array ) {
            _hasArray = true;
        }
        else if( *fn == '$' ) {
            if( str::equals(fn, "$atomic") || str::equals(fn, "$isolated") ) {
                uassert( 14844, "$atomic specifier must be a top level field", !nested );
                _atomic = e.trueValue();
                return;
            }
        }
        
        // normal, simple case e.g. { a : "foo" }
        addBasic(e, BSONObj::Equality, false);
    }
    
    /* _jsobj          - the query pattern
    */
    Matcher::Matcher(const BSONObj &jsobj, bool nested) :
        _where(0), _jsobj(jsobj), _haveSize(), _all(), _hasArray(0), _haveNeg(), _atomic(false) {

        BSONObjIterator i(_jsobj);
        while ( i.more() ) {
            parseMatchExpressionElement( i.next(), nested );
        }
    }

    Matcher::Matcher( const Matcher &docMatcher, const BSONObj &key ) :
        _where(0), _constrainIndexKey( key ), _haveSize(), _all(), _hasArray(0), _haveNeg(), _atomic(false) {
        // Filter out match components that will provide an incorrect result
        // given a key from a single key index.
        for( vector< ElementMatcher >::const_iterator i = docMatcher._basics.begin(); i != docMatcher._basics.end(); ++i ) {
            if ( key.hasField( i->_toMatch.fieldName() ) ) {
                switch( i->_compareOp ) {
                case BSONObj::opSIZE:
                case BSONObj::opALL:
                case BSONObj::NE:
                case BSONObj::NIN:
                case BSONObj::opEXISTS: // We can't match on index in this case.
                case BSONObj::opTYPE: // For $type:10 (null), a null key could be a missing field or a null value field.
                    break;
                case BSONObj::opIN: {
                    bool inContainsArray = false;
                    for( set<BSONElement,element_lt>::const_iterator j = i->_myset->begin(); j != i->_myset->end(); ++j ) {
                        if ( j->type() == Array ) {
                            inContainsArray = true;
                            break;
                        }
                    }
                    // Can't match an array to its first indexed element.
                    if ( !i->_isNot && !inContainsArray ) {
                        _basics.push_back( *i );
                    }
                    break;
                }
                default: {
                    // Can't match an array to its first indexed element.
                    if ( !i->_isNot && i->_toMatch.type() != Array ) {
                        _basics.push_back( *i );
                    }
                }
                }
            }
        }
        for( vector<RegexMatcher>::const_iterator it = docMatcher._regexs.begin();
	     it != docMatcher._regexs.end();
	     ++it) {
	  if ( !it->_isNot && key.hasField( it->_fieldName ) ) {
	      _regexs.push_back(*it);
	  }
        }
        // Recursively filter match components for and and or matchers.
        for( list< shared_ptr< Matcher > >::const_iterator i = docMatcher._andMatchers.begin(); i != docMatcher._andMatchers.end(); ++i ) {
            _andMatchers.push_back( shared_ptr< Matcher >( new Matcher( **i, key ) ) );
        }
        for( list< shared_ptr< Matcher > >::const_iterator i = docMatcher._orMatchers.begin(); i != docMatcher._orMatchers.end(); ++i ) {
            _orMatchers.push_back( shared_ptr< Matcher >( new Matcher( **i, key ) ) );
        }
    }

    inline bool regexMatches(const RegexMatcher& rm, const BSONElement& e) {
        switch (e.type()) {
        case String:
        case Symbol:
            if (rm._prefix.empty())
                return rm._re->PartialMatch(e.valuestr());
            else
                return !strncmp(e.valuestr(), rm._prefix.c_str(), rm._prefix.size());
        case RegEx:
            return !strcmp(rm._regex, e.regex()) && !strcmp(rm._flags, e.regexFlags());
        default:
            return false;
        }
    }

    inline int Matcher::valuesMatch(const BSONElement& l, const BSONElement& r, int op, const ElementMatcher& bm) const {
        assert( op != BSONObj::NE && op != BSONObj::NIN );

        if ( op == BSONObj::Equality ) {
            return l.valuesEqual(r);
        }

        if ( op == BSONObj::opIN ) {
            // { $in : [1,2,3] }
            int count = bm._myset->count(l);
            if ( count )
                return count;
            if ( bm._myregex.get() ) {
                for( vector<RegexMatcher>::const_iterator i = bm._myregex->begin(); i != bm._myregex->end(); ++i ) {
                    if ( regexMatches( *i, l ) ) {
                        return true;
                    }
                }
            }
        }

        if ( op == BSONObj::opSIZE ) {
            if ( l.type() != Array )
                return 0;
            int count = 0;
            BSONObjIterator i( l.embeddedObject() );
            while( i.moreWithEOO() ) {
                BSONElement e = i.next();
                if ( e.eoo() )
                    break;
                ++count;
            }
            return count == r.number();
        }

        if ( op == BSONObj::opMOD ) {
            if ( ! l.isNumber() )
                return false;

            return l.numberLong() % bm._mod == bm._modm;
        }

        if ( op == BSONObj::opTYPE ) {
            return bm._type == l.type();
        }

        /* check LT, GTE, ... */
        if ( l.canonicalType() != r.canonicalType() )
            return false;
        int c = compareElementValues(l, r);
        if ( c < -1 ) c = -1;
        if ( c > 1 ) c = 1;
        int z = 1 << (c+1);
        return (op & z);
    }

    int Matcher::inverseMatch(const char *fieldName, const BSONElement &toMatch, const BSONObj &obj, const ElementMatcher& bm , MatchDetails * details ) const {
        int inverseRet = matchesDotted( fieldName, toMatch, obj, bm.inverseOfNegativeCompareOp(), bm , false , details );
        if ( bm.negativeCompareOpContainsNull() ) {
            return ( inverseRet <= 0 ) ? 1 : 0;
        }
        return -inverseRet;
    }

    int retExistsFound( const ElementMatcher &bm ) {
        return bm._toMatch.trueValue() ? 1 : -1;
    }

    /* Check if a particular field matches.

       fieldName - field to match "a.b" if we are reaching into an embedded object.
       toMatch   - element we want to match.
       obj       - database object to check against
       compareOp - Equality, LT, GT, etc.  This may be different than, and should supersede, the compare op in em. 
       isArr     -

       Special forms:

         { "a.b" : 3 }             means       obj.a.b == 3
         { a : { $lt : 3 } }       means       obj.a < 3
         { a : { $in : [1,2] } }   means       [1,2].contains(obj.a)

         return value
       -1 mismatch
        0 missing element
        1 match
    */
    int Matcher::matchesDotted(const char *fieldName, const BSONElement& toMatch, const BSONObj& obj, int compareOp, const ElementMatcher& em , bool isArr, MatchDetails * details ) const {
        DEBUGMATCHER( "\t matchesDotted : " << fieldName << " hasDetails: " << ( details ? "yes" : "no" ) );
        if ( compareOp == BSONObj::opALL ) {

            if ( em._allMatchers.size() ) {
                BSONElement e = obj.getFieldDotted( fieldName );
                uassert( 13021 , "$all/$elemMatch needs to be applied to array" , e.type() == Array );

                for ( unsigned i=0; i<em._allMatchers.size(); i++ ) {
                    bool found = false;
                    BSONObjIterator x( e.embeddedObject() );
                    while ( x.more() ) {
                        BSONElement f = x.next();

                        if ( f.type() != Object )
                            continue;
                        if ( em._allMatchers[i]->matches( f.embeddedObject() ) ) {
                            found = true;
                            break;
                        }
                    }

                    if ( ! found )
                        return -1;
                }

                return 1;
            }

            if ( em._myset->size() == 0 && !em._myregex.get() )
                return -1; // is this desired?

            BSONElementSet myValues;
            obj.getFieldsDotted( fieldName , myValues );

            for( set< BSONElement, element_lt >::const_iterator i = em._myset->begin(); i != em._myset->end(); ++i ) {
                // ignore nulls
                if ( i->type() == jstNULL )
                    continue;

                if ( myValues.count( *i ) == 0 )
                    return -1;
            }

            if ( !em._myregex.get() )
                return 1;

            for( vector< RegexMatcher >::const_iterator i = em._myregex->begin(); i != em._myregex->end(); ++i ) {
                bool match = false;
                for( BSONElementSet::const_iterator j = myValues.begin(); j != myValues.end(); ++j ) {
                    if ( regexMatches( *i, *j ) ) {
                        match = true;
                        break;
                    }
                }
                if ( !match )
                    return -1;
            }

            return 1;
        } // end opALL

        if ( compareOp == BSONObj::NE || compareOp == BSONObj::NIN ) {
            return inverseMatch( fieldName, toMatch, obj, em , details );
        }

        BSONElement e;
        bool indexed = !_constrainIndexKey.isEmpty();
        if ( indexed ) {
            e = obj.getFieldUsingIndexNames(fieldName, _constrainIndexKey);
            if( e.eoo() ) {
                cout << "obj: " << obj << endl;
                cout << "fieldName: " << fieldName << endl;
                cout << "_constrainIndexKey: " << _constrainIndexKey << endl;
                assert( !e.eoo() );
            }
        }
        else {

            const char *p = strchr(fieldName, '.');
            if ( p ) {
                string left(fieldName, p-fieldName);

                BSONElement se = obj.getField(left.c_str());
                if ( se.eoo() )
                    ;
                else if ( se.type() != Object && se.type() != Array )
                    ;
                else {
                    BSONObj eo = se.embeddedObject();
                    return matchesDotted(p+1, toMatch, eo, compareOp, em, se.type() == Array , details );
                }
            }

            // An array was encountered while scanning for components of the field name.
            if ( isArr ) {
                DEBUGMATCHER( "\t\t isArr 1 : obj : " << obj );
                BSONObjIterator ai(obj);
                bool found = false;
                while ( ai.moreWithEOO() ) {
                    BSONElement z = ai.next();

                    if( strcmp(z.fieldName(),fieldName) == 0 ) {
                        if ( compareOp == BSONObj::opEXISTS ) {
                         	return retExistsFound( em );
                        }
                        if (valuesMatch(z, toMatch, compareOp, em) ) {
	                        // "field.<n>" array notation was used
    	                    if ( details )
        	                    details->_elemMatchKey = z.fieldName();
            	            return 1;
                        }
                    }

                    if ( z.type() == Object ) {
                        BSONObj eo = z.embeddedObject();
                        int cmp = matchesDotted(fieldName, toMatch, eo, compareOp, em, false, details );
                        if ( cmp > 0 ) {
                            if ( details )
                                details->_elemMatchKey = z.fieldName();
                            return 1;
                        }
                        else if ( cmp < 0 ) {
                            found = true;
                        }
                    }
                }
                return found ? -1 : 0;
            }

            if( p ) {
                // Left portion of field name was not found or wrong type.
                return 0;
            }
            else {
                e = obj.getField(fieldName);
            }
        }

        if ( compareOp == BSONObj::opEXISTS ) {
            if( e.eoo() ) {
             	return 0;
            } else {
             	return retExistsFound( em );   
            }
        }
        else if ( ( e.type() != Array || indexed || compareOp == BSONObj::opSIZE ) &&
                  valuesMatch(e, toMatch, compareOp, em ) ) {
            return 1;
        }
        else if ( e.type() == Array && compareOp != BSONObj::opSIZE ) {
            BSONObjIterator ai(e.embeddedObject());

            while ( ai.moreWithEOO() ) {
                BSONElement z = ai.next();

                if ( compareOp == BSONObj::opELEM_MATCH ) {
                    if ( z.type() == Object ) {
                        if ( em._subMatcher->matches( z.embeddedObject() ) ) {
                            if ( details )
                                details->_elemMatchKey = z.fieldName();
                            return 1;
                        }
                    }
                    else if ( em._subMatcherOnPrimitives ) {
                        if ( z.type() && em._subMatcher->matches( z.wrap( "" ) ) ) {
                            if ( details )
                                details->_elemMatchKey = z.fieldName();
                            return 1;
                        }
                    }
                }
                else {
                    if ( valuesMatch( z, toMatch, compareOp, em) ) {
                        if ( details )
                            details->_elemMatchKey = z.fieldName();
                        return 1;
                    }
                }

            }

            // match an entire array to itself
            if ( compareOp == BSONObj::Equality && e.woCompare( toMatch , false ) == 0 ) {
                return 1;
            }
            if ( compareOp == BSONObj::opIN && valuesMatch( e, toMatch, compareOp, em ) ) {
             	return 1;
            }
        }
        else if ( e.eoo() ) {
            return 0;
        }
        return -1;
    }

    extern int dump;

    /* See if an object matches the query.
    */
    bool Matcher::matches(const BSONObj& jsobj , MatchDetails * details ) const {
        LOG(5) << "Matcher::matches() " << jsobj.toString() << endl;

        /* assuming there is usually only one thing to match.  if more this
           could be slow sometimes. */

        // check normal non-regex cases:
        for ( unsigned i = 0; i < _basics.size(); i++ ) {
            const ElementMatcher& bm = _basics[i];
            const BSONElement& m = bm._toMatch;
            // -1=mismatch. 0=missing element. 1=match
            int cmp = matchesDotted(m.fieldName(), m, jsobj, bm._compareOp, bm , false , details );
            if ( cmp == 0 && bm._compareOp == BSONObj::opEXISTS ) {
                // If missing, match cmp is opposite of $exists spec.
                cmp = -retExistsFound(bm);
            }
            if ( bm._isNot )
                cmp = -cmp;
            if ( cmp < 0 )
                return false;
            if ( cmp == 0 ) {
                /* missing is ok iff we were looking for null */
                if ( m.type() == jstNULL || m.type() == Undefined ||
                    ( ( bm._compareOp == BSONObj::opIN || bm._compareOp == BSONObj::NIN ) && bm._myset->count( staticNull.firstElement() ) > 0 ) ) {
                    if ( bm.negativeCompareOp() ^ bm._isNot ) {
                        return false;
                    }
                }
                else {
                    if ( !bm._isNot ) {
                        return false;
                    }
                }
            }
        }

<<<<<<< HEAD
        for ( int r = 0; r < _nRegex; r++ ) {
            const RegexMatcher& rm = _regexs[r];
=======
        for (vector<RegexMatcher>::const_iterator it = _regexs.begin();
	     it != _regexs.end();
	     ++it) {
>>>>>>> ac4da93f
            BSONElementSet s;
            if ( !_constrainIndexKey.isEmpty() ) {
                BSONElement e = jsobj.getFieldUsingIndexNames(it->_fieldName, _constrainIndexKey);

                // Should only have keys nested one deep here, for geo-indices
                // TODO: future indices may nest deeper?
                if( e.type() == Array ){
                	BSONObjIterator i( e.Obj() );
                	while( i.more() ){
                		s.insert( i.next() );
                	}
                }
                else if ( !e.eoo() )
                    s.insert( e );

            }
            else {
                jsobj.getFieldsDotted( it->_fieldName, s );
            }
            bool match = false;
            for( BSONElementSet::const_iterator i = s.begin(); i != s.end(); ++i )
                if ( regexMatches(*it, *i) )
                    match = true;
            if ( !match ^ it->_isNot )
                return false;
        }

        if ( _orDedupConstraints.size() > 0 ) {
            for( vector< shared_ptr< FieldRangeVector > >::const_iterator i = _orDedupConstraints.begin();
                i != _orDedupConstraints.end(); ++i ) {
                if ( (*i)->matches( jsobj ) ) {
                    return false;
                }
            }
        }
        
        if ( _andMatchers.size() > 0 ) {
            for( list< shared_ptr< Matcher > >::const_iterator i = _andMatchers.begin();
                i != _andMatchers.end(); ++i ) {
                // SERVER-3192 Track field matched using details the same as for
                // top level fields, at least for now.
                if ( !(*i)->matches( jsobj, details ) ) {
                    return false;
                }
            }
        }

        if ( _orMatchers.size() > 0 ) {
            bool match = false;
            for( list< shared_ptr< Matcher > >::const_iterator i = _orMatchers.begin();
                    i != _orMatchers.end(); ++i ) {
                // SERVER-205 don't submit details - we don't want to track field
                // matched within $or
                if ( (*i)->matches( jsobj ) ) {
                    match = true;
                    break;
                }
            }
            if ( !match ) {
                return false;
            }
        }

        if ( _norMatchers.size() > 0 ) {
            for( list< shared_ptr< Matcher > >::const_iterator i = _norMatchers.begin();
                    i != _norMatchers.end(); ++i ) {
                // SERVER-205 don't submit details - we don't want to track field
                // matched within $nor
                if ( (*i)->matches( jsobj ) ) {
                    return false;
                }
            }
        }

        if ( _where ) {
            if ( _where->func == 0 ) {
                uassert( 10070 , "$where compile error", false);
                return false; // didn't compile
            }

            if ( _where->jsScope ) {
                _where->scope->init( _where->jsScope );
            }
            _where->scope->setObject( "obj", const_cast< BSONObj & >( jsobj ) );
            _where->scope->setBoolean( "fullObject" , true ); // this is a hack b/c fullObject used to be relevant

            int err = _where->scope->invoke( _where->func , 0, &jsobj , 1000 * 60 , false );
            if ( err == -3 ) { // INVOKE_ERROR
                stringstream ss;
                ss << "error on invocation of $where function:\n"
                   << _where->scope->getError();
                uassert( 10071 , ss.str(), false);
                return false;
            }
            else if ( err != 0 ) {   // ! INVOKE_SUCCESS
                uassert( 10072 , "unknown error in invocation of $where function", false);
                return false;
            }
            return _where->scope->getBoolean( "return" ) != 0;

        }

        return true;
    }

    bool Matcher::keyMatch( const Matcher &docMatcher ) const {
        // Quick check certain non key match cases.
        if ( docMatcher._all
        	|| docMatcher._haveSize
        	|| docMatcher._hasArray // We can't match an array to its first indexed element using keymatch
        	|| docMatcher._haveNeg ) {
         	return false;   
        }
        
        // Check that all match components are available in the index matcher.
        if ( !( _basics.size() == docMatcher._basics.size() && _regexs.size() == docMatcher._regexs.size() && !docMatcher._where ) ) {
            return false;
        }
        if ( _andMatchers.size() != docMatcher._andMatchers.size() ) {
            return false;
        }
        if ( _orMatchers.size() != docMatcher._orMatchers.size() ) {
            return false;
        }
        if ( docMatcher._norMatchers.size() > 0 ) {
            return false;
        }
        if ( docMatcher._orDedupConstraints.size() > 0 ) {
            return false;
        }
        
        // Recursively check that all submatchers support key match.
        {
            list< shared_ptr< Matcher > >::const_iterator i = _andMatchers.begin();
            list< shared_ptr< Matcher > >::const_iterator j = docMatcher._andMatchers.begin();
            while( i != _andMatchers.end() ) {
                if ( !(*i)->keyMatch( **j ) ) {
                    return false;
                }
                ++i; ++j;
            }
        }
        {
            list< shared_ptr< Matcher > >::const_iterator i = _orMatchers.begin();
            list< shared_ptr< Matcher > >::const_iterator j = docMatcher._orMatchers.begin();
            while( i != _orMatchers.end() ) {
                if ( !(*i)->keyMatch( **j ) ) {
                    return false;
                }
                ++i; ++j;
            }
        }
        // Nor matchers and or dedup constraints aren't created for index matchers,
        // so no need to check those here.
        return true;
    }


    /*- just for testing -- */
#pragma pack(1)
    struct JSObj1 {
        JSObj1() {
            totsize=sizeof(JSObj1);
            n = NumberDouble;
            strcpy_s(nname, 5, "abcd");
            N = 3.1;
            s = String;
            strcpy_s(sname, 7, "abcdef");
            slen = 10;
            strcpy_s(sval, 10, "123456789");
            eoo = EOO;
        }
        unsigned totsize;

        char n;
        char nname[5];
        double N;

        char s;
        char sname[7];
        unsigned slen;
        char sval[10];

        char eoo;
    };
#pragma pack()

    struct JSObj1 js1;

#pragma pack(1)
    struct JSObj2 {
        JSObj2() {
            totsize=sizeof(JSObj2);
            s = String;
            strcpy_s(sname, 7, "abcdef");
            slen = 10;
            strcpy_s(sval, 10, "123456789");
            eoo = EOO;
        }
        unsigned totsize;
        char s;
        char sname[7];
        unsigned slen;
        char sval[10];
        char eoo;
    } js2;

    struct JSUnitTest : public UnitTest {
        void run() {

            BSONObj j1((const char *) &js1);
            BSONObj j2((const char *) &js2);
            Matcher m(j2);
            assert( m.matches(j1) );
            js2.sval[0] = 'z';
            assert( !m.matches(j1) );
            Matcher n(j1);
            assert( n.matches(j1) );
            assert( !n.matches(j2) );

            BSONObj j0 = BSONObj();
//      BSONObj j0((const char *) &js0);
            Matcher p(j0);
            assert( p.matches(j1) );
            assert( p.matches(j2) );
        }
    } jsunittest;

#pragma pack()

    struct RXTest : public UnitTest {

        RXTest() {
        }

        void run() {
            /*
            static const boost::regex e("(\\d{4}[- ]){3}\\d{4}");
            static const boost::regex b(".....");
            out() << "regex result: " << regex_match("hello", e) << endl;
            out() << "regex result: " << regex_match("abcoo", b) << endl;
            */

            int ret = 0;

            pcre_config( PCRE_CONFIG_UTF8 , &ret );
            massert( 10342 ,  "pcre not compiled with utf8 support" , ret );

            pcrecpp::RE re1(")({a}h.*o");
            pcrecpp::RE re("h.llo");
            assert( re.FullMatch("hello") );
            assert( !re1.FullMatch("hello") );


            pcrecpp::RE_Options options;
            options.set_utf8(true);
            pcrecpp::RE part("dwi", options);
            assert( part.PartialMatch("dwight") );

            pcre_config( PCRE_CONFIG_UNICODE_PROPERTIES , &ret );
            if ( ! ret )
                cout << "warning: some regex utf8 things will not work.  pcre build doesn't have --enable-unicode-properties" << endl;

        }
    } rxtest;

} // namespace mongo<|MERGE_RESOLUTION|>--- conflicted
+++ resolved
@@ -850,14 +850,9 @@
             }
         }
 
-<<<<<<< HEAD
-        for ( int r = 0; r < _nRegex; r++ ) {
-            const RegexMatcher& rm = _regexs[r];
-=======
         for (vector<RegexMatcher>::const_iterator it = _regexs.begin();
 	     it != _regexs.end();
 	     ++it) {
->>>>>>> ac4da93f
             BSONElementSet s;
             if ( !_constrainIndexKey.isEmpty() ) {
                 BSONElement e = jsobj.getFieldUsingIndexNames(it->_fieldName, _constrainIndexKey);
