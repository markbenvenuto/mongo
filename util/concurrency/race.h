#pragma once

#include "../goodies.h" // printStackTrace
#include "mutexdebugger.h"

namespace mongo {

    namespace race {

#ifdef _WIN32
    typedef unsigned threadId_t;
#else
    typedef pthread_t threadId_t;
#endif


#if defined(_DEBUG)

<<<<<<< HEAD
        class Block { 
            volatile int n;
            const string file;
            const unsigned line;
            unsigned ncalls;
            void fail() { 
                log() << "\n\n\nrace: synchronization (race condition) failure\ncurrent locks this thread (" << getThreadName() << "):\n"
                    << mutexDebugger.currentlyLocked() << endl;
                printStackTrace();
                ::abort();
            }
            void enter() { 
                if( ++n != 1 ) fail();
                ncalls++;
                if( ncalls < 100 ) {
                    sleepmillis(0);
=======
    namespace race {

        class CodePoint { 
        public:
            string lastName;
            threadId_t lastTid;
            string file;
            CodePoint(string f) : lastTid(0), file(f) { }
        };
        class Check {
        public:
            Check(CodePoint& p) {
                threadId_t t = GetCurrentThreadId();
                if( p.lastTid == 0 ) {
                    p.lastTid = t;
                    p.lastName = getThreadName();
>>>>>>> e4a084bd
                }
                else {
                    RARELY {
                        sleepmillis(0);
                        if( ncalls < 128 * 20 ) {
                            OCCASIONALLY { 
                                sleepmillis(3);
                            }
                        }
                    }
                }
<<<<<<< HEAD
            }
            void leave() {
                if( --n != 0 ) fail();
            }
=======
            };
        };

    }

#define RACECHECK
        // dm TODO - the right code for this file is in a different branch at the moment (merge)
        //#define RACECHECK 
        //static race::CodePoint __cp(__FILE__); 
        //race::Check __ck(__cp);

    class CodeBlock { 
        volatile int n;
        threadId_t tid;
        void fail() { 
            log() << "synchronization (race condition) failure" << endl;
            printStackTrace();
            ::abort();
        }
        void enter() { 
            if( ++n != 1 ) fail();
#if defined(_WIN32)
            tid = GetCurrentThreadId();
#endif
        }
        void leave() {
            if( --n != 0 ) fail();
        }
    public:
        CodeBlock() : n(0) { }

        class Within { 
            CodeBlock& _s;
>>>>>>> e4a084bd
        public:
            Block(string f, unsigned l) : ncalls(0), file(f), line(l) { }
            ~Block() { 
                if( ncalls > 1000000 ) { 
                    // just so we know if we are slowing things down
                    log() << "race::Block lots of calls " << file << ' ' << line << " n:" << ncalls << endl;
                }
            }
            class Within { 
                Block& _s;
            public:
                Within(Block& s) : _s(s) { _s.enter(); }
                ~Within() { _s.leave(); }
            };
        };
 
        /* in a rwlock situation this will fail, so not appropriate for things like that. */
# define RACECHECK \
        static race::Block __cp(__FILE__, __LINE__); \
        race::Block::Within __ck(__cp);

#else
<<<<<<< HEAD
        /* !_DEBUG */
# define RACECHECK

#endif

    }
}
=======

#define RACECHECK

    class CodeBlock{ 
    public:
        class Within { 
        public:
            Within(CodeBlock&) { }
        };
        void assertWithin() { }
    };

#endif

} // namespace
>>>>>>> e4a084bd
<|MERGE_RESOLUTION|>--- conflicted
+++ resolved
@@ -13,10 +13,8 @@
     typedef pthread_t threadId_t;
 #endif
 
-
 #if defined(_DEBUG)
 
-<<<<<<< HEAD
         class Block { 
             volatile int n;
             const string file;
@@ -33,24 +31,6 @@
                 ncalls++;
                 if( ncalls < 100 ) {
                     sleepmillis(0);
-=======
-    namespace race {
-
-        class CodePoint { 
-        public:
-            string lastName;
-            threadId_t lastTid;
-            string file;
-            CodePoint(string f) : lastTid(0), file(f) { }
-        };
-        class Check {
-        public:
-            Check(CodePoint& p) {
-                threadId_t t = GetCurrentThreadId();
-                if( p.lastTid == 0 ) {
-                    p.lastTid = t;
-                    p.lastName = getThreadName();
->>>>>>> e4a084bd
                 }
                 else {
                     RARELY {
@@ -62,46 +42,10 @@
                         }
                     }
                 }
-<<<<<<< HEAD
             }
             void leave() {
                 if( --n != 0 ) fail();
             }
-=======
-            };
-        };
-
-    }
-
-#define RACECHECK
-        // dm TODO - the right code for this file is in a different branch at the moment (merge)
-        //#define RACECHECK 
-        //static race::CodePoint __cp(__FILE__); 
-        //race::Check __ck(__cp);
-
-    class CodeBlock { 
-        volatile int n;
-        threadId_t tid;
-        void fail() { 
-            log() << "synchronization (race condition) failure" << endl;
-            printStackTrace();
-            ::abort();
-        }
-        void enter() { 
-            if( ++n != 1 ) fail();
-#if defined(_WIN32)
-            tid = GetCurrentThreadId();
-#endif
-        }
-        void leave() {
-            if( --n != 0 ) fail();
-        }
-    public:
-        CodeBlock() : n(0) { }
-
-        class Within { 
-            CodeBlock& _s;
->>>>>>> e4a084bd
         public:
             Block(string f, unsigned l) : ncalls(0), file(f), line(l) { }
             ~Block() { 
@@ -124,28 +68,10 @@
         race::Block::Within __ck(__cp);
 
 #else
-<<<<<<< HEAD
         /* !_DEBUG */
 # define RACECHECK
 
 #endif
 
     }
-}
-=======
-
-#define RACECHECK
-
-    class CodeBlock{ 
-    public:
-        class Within { 
-        public:
-            Within(CodeBlock&) { }
-        };
-        void assertWithin() { }
-    };
-
-#endif
-
-} // namespace
->>>>>>> e4a084bd
+}